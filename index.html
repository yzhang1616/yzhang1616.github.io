<!DOCTYPE html PUBLIC "-//W3C//DTD HTML 4.01 Transitional//EN">
<html>
  <head>
    <meta http-equiv="content-type" content="text/html; charset=UTF-8">
    <meta name="author" content="Yi Zhang">
    <title>Yi Zhang's Homepage</title>
  </head>
  <body>
    <table style="width: 1346px; height: 180px;">
      <tbody>
        <tr>
          <td style="text-align: center;" rowspan="4"><img style="width:
              100px; float:right;" alt="Yi Zhang" src="Yi_Zhang.jpg"></td>
          <td align="center">
            <h1> Welcome to Yi Zhang's Homepage</h1>
          </td>
          <td><img style="width: 100px;" alt="RISC Logo"
              src="risc-logo.jpg"></td>
        </tr>
      </tbody>
    </table>
    
    <h2>Education:</h2>
    <table border="0">
      <colgroup> <col width="180"> <col> </colgroup> <tbody>
        <tr>
          <td><i>09/2013 -- 02/2017</i></td>
          <td> Ph.D.<sup><a href="#fn1" id="ref1">*</a></sup> in Mathematics with distinction, <a href="http://www.jku.at/algebra/content">Institute for 
              Algebra</a>, <a href="http://www.jku.at/content">Johannes Kepler University Linz</a>, Linz,
              Austria. (Co-supervisors: Prof. <a href="http://www.kauers.de/">Manuel Kauers</a> and Prof. <a href="http://mmrc.iss.ac.cn/~zmli/">Ziming Li</a>) </td>             
        </tr>
        <tr>
          <td><i>09/2011 -- 07/2016</i></td>
          <td>Ph.D. in Applied Mathematics, <a href="http://english.mmrc.amss.cas.cn/">Key Laboratory of
              Mathematics
              Mechanization</a>, <a href="http://english.amss.cas.cn/"
              >AMSS</a>, <a href="http://english.ucas.ac.cn/">University of Chinese Academy of
            Sciences</a>, Beijing, China. (Co-supervisors: Prof. Manuel Kauers and Prof. Ziming Li) </td>
        </tr>
        <tr>
          <td><i>09/2007 -- 07/2011 </i></td>
          <td>B.Sc. in Mathematics, <a href="http://math.suda.edu.cn/">School of Mathematical
              Sciences</a>, <a href="http://eng.suda.edu.cn/">Soochow University</a>, Suzhou, China.</td>
        </tr>
      </tbody> 
      </table>
      
    <br>
    <sup id="fn1">*I also studied as a Ph.D. student in <a href="http://www.risc.jku.at/">Research Institute for Symbolic Computation</a>, Johannes Kepler University Linz from 09/2013 to 06/2015 under the supervision of Prof. Manuel Kauers.</sup>
    <br>
      
    <h2>Work Experience:</h2>
    <table border="0">
      <colgroup> <col width="180"> <col> </colgroup> <tbody>
	   <tr>
          <td><i>02/2020 --  </i></td> 
          <td>Lecturer at <a href = "https://www.xjtlu.edu.cn/en/departments/academic-departments/mathematical-sciences/">Department of Mathematical Sciences</a>, 
		  <a href ="https://www.xjtlu.edu.cn/en/">Xi'an Jiaotong-Liverpool University</a>, Suzhou, China. </td>             
        </tr>
         <tr>
          <td><i>09/2018 -- 01/2020 </i></td> 
          <td>Research Associate at <a href="https://www.utdallas.edu/math/">Department of Mathematical Sciences</a>, 
          <a href="https://www.utdallas.edu/">The University of Texas at Dallas</a>, Dallas,
              USA. (Advisor: Prof. <a href="https://www.utdallas.edu/~arreche/">Carlos E. Arreche</a>)</td>             
        </tr>
        <tr>
          <td><i>03/2017 -- 08/2018</i></td> 
          <td>Postdoc Researcher at <a href="https://www.ricam.oeaw.ac.at/">Johann Radon Institute for Computational and Applied Mathematics (RICAM)</a>, 
          <a href="http://www.oeaw.ac.at/en/austrian-academy-of-sciences/">Austrian Academy of Sciences</a>, Linz, 
              Austria. (Advisor: Prof. <a href="http://www.koutschan.de/">Christoph Koutschan</a>)</td>             
        </tr>
      </tbody>
    </table>

    <h2>Visiting Experience:</h2>
    <table border="0">
      <colgroup> <col width="180"> <col> </colgroup> <tbody>
	  <tr>
	  <td><i>06/2019 -- 07/2019</i></td> 
          <td>Visiting Scholar
          at <a href="https://fms.tdtu.edu.vn/">Faculty of Mathematics and Statistics</a>, 
          <a href="https://tdtu.edu.vn/">Ton Duc Thang University</a>, Ho Chi Minh City,
              Vietnam. (Host researcher: Dr. <a href="https://sites.google.com/tdtu.edu.vn/vongocthieu">Thieu N. Vo</a>)</td>             
        </tr>
        <tr>
          <td><i>05/2017</i></td> 
          <td>Visiting Scholar
          at <a href="http://www.math.kobe-u.ac.jp/">Department of Mathematics</a>, 
          <a href="http://www.kobe-u.ac.jp/en/">Kobe University</a>, Kobe,
              Japan. (Host researcher: Prof. <a href="http://www.math.kobe-u.ac.jp/HOME/taka/">Nobuki Takayama</a>)</td>             
        </tr>
      </tbody>
    </table>
    
    <h2>Research Interests:</h2>
    <ul>
      <li><i>Computer Algebra</i></li>
      <li><i>Algorithmic Combinatorics</i></li>
      <li><i>Algebraic Theory of Differential and Difference Equations</i></li>
    </ul>
    <h2>Contact:</h2>
    <table border="0">
      <colgroup> <col width="150"> <col> </colgroup> <tbody>
        <tr>
          <td><i>Email</i></td>
          <td><img src="email.png" width="200" height="30"></td>
        </tr>
        <tr>
          <td><i>PGP pubic key</i></td>
          <td><a
              href="Yi_Zhang_pub.txt">1E80
              387F F918 7028 C570 6CCB 3E57 3B5E A346 4A0C</a></td>
        </tr>
        <tr>
          <td valign="top"><i>sMail</i></td>
          <td>Dr. Yi Zhang<br>
            Department of Mathematical Sciences<br>
            The University of Texas at Dallas (UTD)<br>
            800 West Campbell Road<br>
            Richardson, TX 75080-3021</td>
        </tr>
        <tr>
          <td><i>Office</i></td>
          <td>FO 2.106</td>
        </tr>
        <!--<tr>
          <td><i>Phone</i></td>
          <td>+43 732 2468 5235</td>
        </tr>-->
      </tbody>
    </table>
    <h2>PhD Thesis:</h2>
    <ul>
      <li><i> Univariate Contraction and Multivariate Desingularization of Ore
      Ideals. <a href="yzhang_PhDthesis_final.pdf">[pdf]</a> 
      <a href="https://arxiv.org/abs/1710.07445">arXiv 1710.07445</a>
    </ul>
    <h2>Talk:</h2>
    <ul>
	   <li><i>
	   Computations of the Expected Euler Characteristic for the Largest Eigenvalue of a Real Wishart Matrix, 
	   Southern Methodist University, Dallas, USA, November, 2019.
	   <a href = "SIAM_talk_Yi_Zhang.pdf">[pdf]</a>
	   <li><i> 
	  Computations of the Expected Euler Characteristic for the Largest Eigenvalue of a Real Wishart Matrix, 
	  Key Laboratory of Mathematics
      Mechanization, Academy of Mathematics and Systems Sciences, Chinese Academy of Sciences, Beijing, China, July, 2019. 
	  <a href = "amss_talk_Yi_Zhang.pdf">[pdf]</a>
	  <li><i> 
	  Computations of the Expected Euler Characteristic for the Largest Eigenvalue of a Real Wishart Matrix, 
	  Johann Radon Institute for Computational and Applied Mathematics (RICAM), Austrian Academy of Sciences, Austria, May, 2019.
	  <a href = "Linz_talk_Yi_Zhang.pdf">[pdf]</a>
      <li><i>
      Desingularization in the q-Weyl algebra, Key Laboratory of Mathematics
      Mechanization, Academy of Mathematics and Systems Sciences, Chinese Academy of Sciences, Beijing, China, July, 2018. 
      <a href = "ACA_talk_Yi_Zhang.pdf">[pdf]</a>
      <li><i>
      Desingularization in the q-Weyl algebra, the Faculty of Mathematics, The
      University of Santiago de Compostela, Santiago, Spain, June, 2018. 
      <a href = "ACA_talk_Yi_Zhang.pdf">[pdf]</a>
      <li><i>
      Laurent Series Solutions of Algebraic Ordinary Differential Equations, 
      Research Institute for Symbolic Computation (RISC), Johannes Kepler
      University Linz, Austria, November, 2017.
      <a href = "Laurent_series_sols_of_AODEs_talk.pdf">[pdf]</a>
      <li><i>
      Apparent Singularities of D-finite Systems, Jerusalem College of
      Technology, Jerusalem, Israel, July, 2017.
      <a href = "Jerusalem_talk_final.pdf">[pdf]</a>
      <li><i>
       Contraction of Linear Difference and Differential Operators, Wilfrid Laurier University, Waterloo, Canada, July, 2016. 
       <a href="issac16_talk_final.pdf">[pdf]</a>
      <li><i>
      Contraction of Linear Difference and Differential Operators, Center for Combinatorics, University, Tianjin, China, June, 2016.
      <a href="Tianjin_talk_final.pdf">[pdf]</a>
      <li><i>
        An Algorithm for Contraction of an Ore Ideal,
        Institute of Discrete Mathematics and Geometry, TU Wien, Vienna, Austria, October, 2015. <a href="Vienna_Talk.pdf">[pdf]</a>
      <li><i>
        The Restriction Problem for D-finite Functions,
        The University of Tokyo, Tokyo, Japan, March, 2015. <a href="Tokyo_Talk.pdf">[pdf]</a>  
      <li><i>
        An Algorithm for Decomposing Multivariate Hypergeometric Terms,
        Jilin University, Changchun, China, August , 2013. <a href="Changchuntalk.pdf">[pdf]</a>
    </ul>
   <h2>Publication:</h2>
   <ul>
      <li><i> <a href = "https://specfun.inria.fr/bostan/">Alin Bostan</a>, 
	  <a href = "https://jordantirrell.com/">Jordan Tirrell</a>,
	  <a href = "http://homepages.warwick.ac.uk/~masdbn/">Bruce W. Westbury</a>, and Yi Zhang. 
	  On Sequences Associated to the Invariant Theory of Rank Two Simple Lie Algebras, November, 2019. 
	  <a href = "BoTiWeZh19.pdf">[pdf]</a>
<<<<<<< HEAD
	  <a href = "">arXiv </a>
=======
	  <a href = "https://arxiv.org/abs/1911.10288">arXiv 1911.10288</a>
>>>>>>> 656d8dd8
      <li><i> <a href = "http://www.math.kobe-u.ac.jp/~taka/">Nobuki Takayama</a>, 
      <a href = "https://jiulin90.github.io/research.html">Lin Jiu</a>, 
      <a href = "https://www.ism.ac.jp/~kuriki/">Satoshi Kuriki</a>, and Yi Zhang. 
      Computations of the Expected Euler Characteristic for the Largest Eigenvalue of a Real Wishart Matrix, March, 2019. 
      <a href = "ec1/ec2.pdf">[pdf]</a> 
      <a href = "http://arxiv.org/abs/1903.10099">arXiv 1903.10099</a>
      <li><i>
      Thieu N. Vo and Yi Zhang. Rational Solutions of First-Order Algebraic Ordinary Difference 
      Equations, Feburary, 2019. <a href = "rational_solutions_of_difference_equations.pdf">[pdf]</a> 
      <a href = "https://arxiv.org/abs/1901.11048">arXiv 1901.11048</a> 
      <li><i>
      <a href = "https://sites.google.com/tdtu.edu.vn/vongocthieu">Thieu N. Vo</a> and Yi Zhang. Rational Solutions of High-Order Algebraic Ordinary
     Differential Equations. Journal of Systems Science and Complexity, 32, pp. 1-15, 2019. <a href="RationalSolutionsOfAODEs.pdf">[pdf]</a> 
     <a href = "https://arxiv.org/abs/1709.04174">arXiv 1709.04174</a>
	 <li><i>
      <a href="http://mmrc.iss.ac.cn/~schen/">Shaoshi
	Chen</a>, <a href="http://www.kauers.de/">Manuel Kauers</a>, 
       <a href="http://mmrc.iss.ac.cn/~zmli/">Ziming Li</a>, and Yi Zhang. Apparent Singularities of D-finite
      Systems. Journal of Symbolic Computation, 95, pp. 217-237, 2019. 
     <a href="jsc10117(revised).pdf">[pdf]</a> 
	 <a href= "https://doi.org/10.1016/j.jsc.2019.02.009">[DOI]</a>
	 <a href="http://arxiv.org/abs/1705.00838">arXiv
      1705.00838</a>
     <li><i>
      <a href = "http://mc.hunnu.edu.cn/info/1656/3306.htm">Ting Guo</a>, 
      <a href ="http://www.mat.univie.ac.at/~kratt/">Christian Krattenthaler</a>, and Yi Zhang. 
      On (shape-)Wilf-equivalence for words. 
      Advances in Applied Mathematics, 100, pp. 87-100, 2018.  
      <a href = "zof/shapwilf.pdf">[pdf]</a>
      <a href = "https://doi.org/10.1016/j.aam.2018.05.006">[DOI]</a>
      <a href = "https://arxiv.org/abs/1802.09856">arXiv 1802.09856</a>
     <li><i>
     <a href="http://www.koutschan.de/">Christoph Koutschan</a> and Yi Zhang. 
     Desingularization in the q-Weyl Algebra. 
     Advances in Applied Mathematics, 97, pp. 80-101, 2018. 
     <a href = "qDesingularization.pdf">[pdf]</a>
     <a href = "http://dx.doi.org/10.1016/j.aam.2018.02.005">[DOI]</a> 
     <a href = "https://arxiv.org/abs/1801.04160">arXiv 1801.04160</a> 
     <li><i>
      Yi Zhang. Contraction of Ore Ideals with Applications, 
      In Proceedings of the 2016 International Symposium on Symbolic and Algebraic Computation, pp. 413-420, ACM Press, 2016.
      <a href="issac16_final.pdf">[pdf]</a> <a href =
      "http://dl.acm.org/citation.cfm?id=2930890">[DOI]</a> <a href =
      "https://www.sigsam.org/Awards/ISSACAwards.html">[Distinguished Student Author Award]</a>
   </ul>
  <h2>Research Notes:</h2>
  <ul>
    <li><i>
       N. Thieu Vo, 
       <a href = "https://risc.jku.at/m/sebastian-falkensteiner/">Sebastian
     Falkensteiner</a> and Yi Zhang. Formal Power Series Solutions of Algebraic Ordinary
     Differential Equations, March,
     2018. <a href="fps/fps.pdf">[pdf]</a> 
       <a href = "https://arxiv.org/abs/1803.09646">arXiv 1803.09646</a>
    <li><i>
     <a href="http://mmrc.iss.ac.cn/~zmli/">Ziming Li</a> and Yi Zhang. A Note
     on Groebner Bases of Ore Polynomials over a PID,
     2016. <a href="GB.pdf">[pdf]</a>
  </ul>
 <h2>Teaching Experience:</h2> 
  <table border="0">
      <colgroup> <col width="140"> <col> </colgroup> <tbody>
	    <tr>
	    <td><i>Fall 2019</i></td>
    	  <td>Instructor (<a href = "calculus19fall/calculus.html">Integral Calculus</a>), The University of Texas at Dallas.</td> 
		</tr>
        <tr>  
          <td><i>Spring 2019</i></td> 
          <td>Instructor (<a href = "algebra19spring/algebra.html">Linear Algebra</a>), The University of Texas at Dallas.</td>             
        </tr>
      </tbody>
    </table>
 <h2>Software:</h2>
  Unless otherwise stated, the software provided on this web site is free. You can redistribute it and/or modify it under the
  terms of the GNU General Public License as published by the Free Software
  foundation; either version 2 of the licence, or (at your option) any later
  version. The program is distributed in in the hope that they will be useful,
  but without any warranty; without even the implied warranty of
  merchantability or fitness for a particular purpose. See the <a href = "http://www.gnu.org/licenses/gpl.html">GNU General Public Licence</a> for more details. 
  <ul>
    <li><i>
	<a href = "ct/Mihailovs_Conjecture.nb">Mihailovs_Conjecture.nb</a>, a Mathematica notebook for 
	  proving Mihailovs' conjecure by the method of creative telescoping. It is based on joint work
    with Alin Bostan, Jordan Tirrell, and Bruce W. Westbury. 
	The notebook requires the availability of Koutschan's package
     <a href = "http://www.risc.jku.at/research/combinat/software/ergosum/RISC/HolonomicFunctions.html">HolonomicFunctions.m</a>.
	<li><i>
    <a href = "TestNonvanishing.nb">TestNonvanishing.nb</a>, a Mathematica
    notebook for checking the nonvanishing property of algebraic ordinary
    differential equations in Kamke's collection. It is based on joint work
    with Sebastian Falkensteiner and Thieu N. Vo. 
    The notebook requires the availability of the Mathematica package <a href = "Kamke_ODE.m">Kamke_ODE.m</a>.
    <li><i>
    <a href = "zof/zof.m">zof.m</a>, a Mathematica package for generating
     0-1-fillings of a Ferrers board (shape), checking the number of
     sigma-avoiding 0-1-fillings of a Ferrers board, 
     generating generalized 0-1-fillings of a Ferrers board, 
     and checking the number of generalized 0-1-fillings of a Ferrers board with weight n
     such that the longest ne-chain has length u 
     and the longest se-chain has length v. It is based on joint work with Ting
     Guo and Christian Krattenthaler. For a demonstration of the package,
     see the <a href = "zof/zof.nb">zof.nb</a> notebook. 
     <li><i>
    <a href = "ec1/Example1_HGM.nb">Example1_HGM.nb</a>, a Mathematica notebook for
    the demonstration of the holonomic gradient method for the evaluation of
    expection of an Euler characteristic number. It is based on joint work
    with Nobuki Takayama, Lin Jiu and Satoshi Kuriki . The notebook requires the availability of Koutschan's package
     <a href = "http://www.risc.jku.at/research/combinat/software/ergosum/RISC/HolonomicFunctions.html">HolonomicFunctions.m</a>.
    <li><i>
     <a href = "KamkeODEs.mw">KamkeODEs.mw</a>, a Maple worksheet for 
     checking the (completely) maximal comparability and noncriticality of algebraic
     ordinary differential equations in
     Kample's collection. It is based on joint work with Thieu N. Vo. 
     The worksheet requires the availability of the Maple package <a href = "KamkeODEs.mpl">KamkeODEs.mpl</a>.
    <li><i>
     <a href="qDesingularization.m">qDesingularization.m</a>, a Mathematica
     package for computing desingularized operators and the q-Weyl closure of
     a given q-difference operator in
     the first q-Weyl algebra. It is based on joint work with Christoph
     Koutschan. The package requires the availability of Koutschan's package
     <a href = "http://www.risc.jku.at/research/combinat/software/ergosum/RISC/HolonomicFunctions.html">HolonomicFunctions.m</a> 
     and Kauers's package <a href =
     "https://www.risc.jku.at/research/combinat/risc/software/Singular/index.html">Singular.m</a>. 
     For a description of the usage of the package, see the <a href =
     "Example.nb">Example.nb</a> notebook. 
  </ul>

<p>
<script language="Javascript">
document.write("Last update: " + document.lastModified +"");
</script> 
</p>
 
<!-- hitwebcounter Code START -->
<a href="http://www.hitwebcounter.com" target="_blank">
<img src="http://hitwebcounter.com/counter/counter.php?page=6809048&style=0030&nbdigits=5&type=page&initCount=0" 
title="Must See Places In Paris" Alt="Must See Places In Paris"   border="0"></a><br/>
<!-- hitwebcounter.com -->
<a href="http://www.hitwebcounter.com" title="Number of Visitors" 
target="_blank" style="font-family: Arial, Helvetica, sans-serif; font-size:
11px; color: #9A96A3; text-decoration: underline;"><em>Number of Visitors</em></a>  

</body>
</html><|MERGE_RESOLUTION|>--- conflicted
+++ resolved
@@ -190,11 +190,7 @@
 	  <a href = "http://homepages.warwick.ac.uk/~masdbn/">Bruce W. Westbury</a>, and Yi Zhang. 
 	  On Sequences Associated to the Invariant Theory of Rank Two Simple Lie Algebras, November, 2019. 
 	  <a href = "BoTiWeZh19.pdf">[pdf]</a>
-<<<<<<< HEAD
-	  <a href = "">arXiv </a>
-=======
 	  <a href = "https://arxiv.org/abs/1911.10288">arXiv 1911.10288</a>
->>>>>>> 656d8dd8
       <li><i> <a href = "http://www.math.kobe-u.ac.jp/~taka/">Nobuki Takayama</a>, 
       <a href = "https://jiulin90.github.io/research.html">Lin Jiu</a>, 
       <a href = "https://www.ism.ac.jp/~kuriki/">Satoshi Kuriki</a>, and Yi Zhang. 
